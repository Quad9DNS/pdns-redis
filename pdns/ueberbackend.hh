--- conflicted
+++ resolved
@@ -90,14 +90,10 @@
 
     //! DNSPacket who asked this question
     DNSPacket *pkt_p;
-<<<<<<< HEAD
-    string qname;
+    DNSName qname;
 
     //! Index of the current backend within the backends vector
     unsigned int i;
-=======
-    DNSName qname;
->>>>>>> 21a3792f
     QType qtype;
 
   private:
@@ -153,12 +149,7 @@
 
   struct Question
   {
-<<<<<<< HEAD
-    string qname;
-=======
-    QType qtype;
     DNSName qname;
->>>>>>> 21a3792f
     int zoneId;
     QType qtype;
   }d_question;
