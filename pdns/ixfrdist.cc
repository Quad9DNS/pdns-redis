--- conflicted
+++ resolved
@@ -233,11 +233,7 @@
   g_soas[domain] = newInfo;
 }
 
-<<<<<<< HEAD
-void updateThread(const string& workdir, const uint16_t& keep, const uint16_t& axfrTimeout, const uint32_t axfrMaxRecords) {
-=======
-void updateThread(const string& workdir, const uint16_t& keep, const uint16_t& axfrTimeout, const uint16_t& soaRetry) {
->>>>>>> 9e5e6b20
+void updateThread(const string& workdir, const uint16_t& keep, const uint16_t& axfrTimeout, const uint16_t& soaRetry, const uint32_t axfrMaxRecords) {
   std::map<DNSName, time_t> lastCheck;
 
   // Initialize the serials we have
@@ -1223,11 +1219,8 @@
       config["work-dir"].as<string>(),
       config["keep"].as<uint16_t>(),
       config["axfr-timeout"].as<uint16_t>(),
-<<<<<<< HEAD
+      config["failed-soa-retry"].as<uint16_t>(),
       config["axfr-max-records"].as<uint32_t>());
-=======
-      config["failed-soa-retry"].as<uint16_t>());
->>>>>>> 9e5e6b20
 
   vector<std::thread> tcpHandlers;
   tcpHandlers.reserve(config["tcp-in-threads"].as<uint16_t>());
